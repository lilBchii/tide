use super::component::{
    file_tree::{self, FileTree},
    modal, pop_up,
    preview::Preview,
    toolbar::{self, editing_toolbar, open_url},
};

<<<<<<< HEAD
=======
use crate::file_manager::export::ExportType;
>>>>>>> f1bb3603
use crate::file_manager::file::{
    cache_project, get_templates_path, load_file_dialog, save_file_dialog,
    save_file_disk, ProjectCache,
};
use crate::file_manager::import::{UploadType, ALL_TYPES, TEMPLATE};
use crate::screen::component::modal::{FileModal, ProjectModal};
use crate::screen::component::pop_up::{PopUpElement, PopUpType};
use crate::widgets::vsplit::Split;
use crate::world::TideWorld;
use crate::{
    data::config::appearance::EditorConfig, file_manager::file::load_repo_dialog,
};
use crate::{
    data::config::appearance::HighlighterTheme, file_manager::export::pdf::export_pdf,
};
use crate::{data::style::button::cancel_button, file_manager::export::ExportType};
use crate::{
    data::style::debug::debug_container_style,
    file_manager::export::template::export_template,
};
use crate::{editor, file_manager::export::errors::ExportError};
use crate::{
    editor::autocomplete::autocomplete, file_manager::file::delete_file_from_disk,
};
use crate::{editor::bindings::bindings, file_manager::import::load::load_repo};
use crate::{editor::buffer::Buffer, file_manager::import::load::load_file};
use crate::{
    file_manager::export::svg::{export_svg, preview_svg},
    font::EDITOR_FONT_FAMILY_NAME,
};
<<<<<<< HEAD
use iced::Length::Fixed;
=======
use crate::{file_manager::export::template::export_template, widgets::vsplit};
use iced::widget::text_editor::Edit;
>>>>>>> f1bb3603
use iced::{
    advanced::svg::Handle,
    widget::{
        column, container, horizontal_space, row, stack, svg, text,
        text_editor::{Action, Binding, Motion},
        Column, Scrollable, TextEditor,
    },
    Element, Font,
    Length::Fill,
    Shrink, Task,
};
<<<<<<< HEAD
use iced::{widget::text_editor::Edit, Length};
use iced::{
    widget::{button, center},
    Alignment,
};
use iced_aw::style::selection_list::primary;
use iced_aw::SelectionList;
=======
>>>>>>> f1bb3603
use std::fmt::{Display, Formatter};
use std::hash::{Hash, Hasher};
use std::io::{Error, ErrorKind};
use std::sync::Arc;
use std::{collections::HashMap, fs, path::PathBuf};
use typst::syntax::{FileId, VirtualPath};
use typst::World;
use typst::{
    diag::SourceDiagnostic,
    ecow::{EcoString, EcoVec},
};
use typst_ide::Completion;
use typst_pdf::PdfOptions;

/// Represents the current editing state of Tide.
///
/// Maintains buffers, file tree, project directory, preview rendering,
/// Typst world state, UI modals, and autocompletion context.
pub struct Editing {
    /// The currently selected [`Buffer`] and file.
    current: Current,
    /// All loaded file buffers indexed by their unique [`FileId`].
    buffers: HashMap<FileId, Buffer>,
    /// Root, absolute, path of the project (the project directory).
    current_dir: PathBuf,
    /// Current state of the document preview.
    preview: Preview,
    /// Interactive tree view of files in the current project.
    file_tree: FileTree,
    /// Represents the current Typst environment (source files, dependencies, etc), see [`TideWorld`].
    typst: TideWorld,
    /// Map of auto-paired characters for editor key bindings (e.g., `(` --> `)`).
    auto_pairs: HashMap<char, char>,
    /// Screen split positions between the file tree, editor, and preview.
    /// Tuple represents (file tree width, preview offset).
    split_at: (f32, f32),
    /// Autocompletion state including the available suggestions and cursor position.
    autocompletion_ctx: AutocompletionContext,
    /// Pop-up element currently displayed over the UI.
    pop_up: Option<PopUpElement>,
    /// Debug UI zone (e.g. diagnostics, logs).
    debug: Option<EcoVec<SourceDiagnostic>>,
    /// Modal window for creating a file.
    file_modal: FileModal,
    /// Modal window for creating a new project.
    project_modal: ProjectModal,
    theme: HighlighterTheme,
}

impl Editing {
    /// Creates a new [`Editing`] instance with the given configuration and directory.
    ///
    /// Initializes the Typst world, file tree, and UI context.
    pub fn new(
        config: EditorConfig,
        current_dir: PathBuf,
    ) -> Self {
        println!("{:?}", config.colors);
        Self {
            current: Current::empty(),
            buffers: HashMap::new(),
            current_dir: current_dir.clone(),
            preview: Preview::new(),
            file_tree: FileTree::new(current_dir.to_path_buf()),
            typst: init_world(),
            auto_pairs: config.auto_pairs,
            split_at: (250.0, 800.0),
            autocompletion_ctx: AutocompletionContext::new(),
            pop_up: None,
            debug: None,
            file_modal: FileModal::new(current_dir.to_path_buf()),
            project_modal: ProjectModal::new(),
            theme: config.colors,
        }
    }

    /// Returns a reference to the current [`Buffer`] in use.
    fn current_buffer(&self) -> &Buffer {
        &self.current.buffer
    }

    /// Returns the currently active [`FileId`] if available.
    fn current_file_id(&self) -> Option<FileId> {
        self.current.file_id
    }

    /// Updates the Typst source and in-memory buffer for the given file.
    ///
    /// Replaces the buffer's content and reloads the source in the Typst world.
    fn update_source(
        &mut self,
        id: FileId,
        buffer: Buffer,
    ) {
        println!("updating source for {:?}", id);
        self.typst.reload_source_from_content(id, &buffer.content);
        if let Some(buf) = self.buffers.get_mut(&id) {
            buf.content = buffer.content;
        }
    }

    /// Returns `true` if all open buffers have been saved.
    fn all_saved(&self) -> bool {
        self.buffers.iter().all(|(_, buffer)| buffer.is_saved)
    }

    /// Closes the buffer associated with the given [`FileId`].
    fn close_buffer(
        &mut self,
        id: FileId,
    ) {
        self.buffers.remove(&id);
    }

    /// Deletes a file both from disk and from the Typst world.
    /// Also removes the file from the buffer and refreshes the file tree.
    ///
    /// # Errors
    ///
    /// Returns an [`Error`] if the file could not be deleted.
    fn delete_file(
        &mut self,
        id: FileId,
    ) -> Result<(), Error> {
        //remove file from disk
        delete_file_from_disk(id, self.current_dir.clone())?;
        //remove file from buffer
        self.close_buffer(id);
        //remove file from Typst world
        self.typst.remove_file(id);
        //remove file from file tree
        self.file_tree.refresh();
        Ok(())
    }

    /// Uploads a file from disk into the Typst environment and the file tree.
    /// The file is copied to the project directory and loaded into the editor.
    ///
    /// # Errors
    ///
    /// Returns an [`Error`] if the file cannot be read or written.
    fn upload_file(
        &mut self,
        path: &PathBuf,
    ) -> Result<(), Error> {
        //retrieve content and file name
        let file_content = fs::read(path)?;
        let file_path = self
            .current_dir
            .join(path.file_name().ok_or(Error::from(ErrorKind::Other))?);

        //copy
        fs::write(&file_path, file_content)?;

        //load in the editor and Typst
        let imported_file = load_file(&file_path, &self.current_dir)?;
        self.typst.add_file(imported_file);
        self.file_tree.add_file(&file_path);

        Ok(())
    }

    /// Attempts to create a new empty file at the specified path and uploads it into the project.
    fn create_file(
        &mut self,
        path: PathBuf,
    ) {
        if let Err(e) = fs::File::create(&path) {
            eprintln!("Error when creating the file : {}", e);
        }
        println!("new file created:\n{:?}", path);
        if let Err(e) = self.upload_file(&path.clone()) {
            eprintln!("Error when uploading: {}", e);
        }
    }

    /// Returns the main [`Element<'_, Message>`] view for the editing screen.
    ///
    /// Composes the file tree, text editor, preview (if available), status bar,
    /// and optional modals or pop-ups.
    pub fn view(&self) -> Element<'_, Message> {
        //let tool_bar = self.tool_bar.view().map(Message::ToolBar);
        let tool_bar =
            editing_toolbar(Some(self.typst.main().vpath())).map(Message::ToolBar);
        let editor = TextEditor::new(&self.current_buffer().content)
            .on_action(Message::ActionPerformed)
            .placeholder("Insert text here or open a new file")
            .key_binding(|key_press| {
                if let Some(ref text) = key_press.text {
                    if let Some(actual_char) = text.chars().nth(0) {
                        if self.auto_pairs.contains_key(&actual_char) {
                            // enclose the selection with the auto pair characters
                            if let Some(selection) =
                                self.current_buffer().content.selection()
                            {
                                let mut seq: Vec<Binding<Message>> = Vec::new();
                                seq.push(Binding::Insert(actual_char));
                                for c in selection.chars() {
                                    seq.push(Binding::Insert(c));
                                }
                                seq.push(Binding::Insert(
                                    *self.auto_pairs.get(&actual_char).unwrap(),
                                ));
                                Some(Binding::Sequence(seq))
                            } else {
                                Some(Binding::Sequence(vec![
                                    Binding::Insert(actual_char),
                                    Binding::Insert(
                                        *self.auto_pairs.get(&actual_char).unwrap(),
                                    ),
                                    Binding::Move(Motion::Left),
                                ]))
                            }
                        } else {
                            bindings(key_press)
                        }
                    } else {
                        bindings(key_press)
                    }
                } else {
                    bindings(key_press)
                }
            })
            .wrapping(iced::widget::text::Wrapping::WordOrGlyph)
            .height(Fill)
            .highlight_with::<editor::highlighter::Highlighter>(
                editor::highlighter::Settings {
                    theme: self.theme.clone(),
                    extension: "typ".to_string(),
                },
                |highlight, _theme| highlight.to_format(),
            )
            .font(Font::with_name(EDITOR_FONT_FAMILY_NAME));

        let cursor_pos = self.current.buffer.content.cursor().position;

        let (split_left, split_right) = self.split_at;
        let (tree, _h) = self.file_tree.view();

        let file_tree = Scrollable::new(tree.map(Message::FileTree));

        let mut edit_col = Column::new().push(editor);
        if let Some(debug) = &self.debug {
            edit_col = edit_col.push(view_errors(debug));
        } //debug

        let mut main_screen =
            Split::new(file_tree, edit_col, self.split_at.0, Message::ResizeTree)
                .strategy(vsplit::Strategy::Start)
                .direction(vsplit::Direction::Vertical);
        // .split_at(split_left)
        // .on_resize(Message::ResizeTree); //VSplit without preview

        if let Some(svg_handles) = &self.preview.handle {
            let mut svg_pages = vec![];
            for page in svg_handles.to_owned() {
                svg_pages.push(svg(page).into());
            }
            let preview =
                Scrollable::new(Column::with_children(svg_pages).spacing(15).padding(15))
                    .width(Fill)
                    .height(Fill);
            main_screen = Split::new(
                main_screen,
                preview,
                self.split_at.1,
                Message::ResizePreview,
            )
            .strategy(vsplit::Strategy::Start)
            .direction(vsplit::Direction::Vertical);
            // .split_at(split_right)
            // .on_resize(Message::ResizePreview);
        } //VSplit with preview

        //--------//

        let status_bar = view_status_bar(
            cursor_pos,
            match self.current.file_id {
                Some(id) => id.vpath().as_rootless_path().to_string_lossy().to_string(),
                None => "No file selected".to_string(),
            },
            self.current.buffer.is_saved,
        ); //status bar

        let screen = column![tool_bar, main_screen, status_bar];

        // if let Some(completions) = &self.autocompletion_ctx.completions {
        //     let selection = center(
        //         SelectionList::new_with(
        //             completions,
        //             Message::ApplyAutocomplete,
        //             12.0,
        //             5.0,
        //             primary,
        //             None,
        //             Font::default(),
        //         )
        //         .width(Shrink)
        //         .height(Fixed(100.0)),
        //     );
        //     return stack![screen, selection].into();
        // } //autocomplete

        if let Some(pop_up) = &self.pop_up {
            return stack![screen, pop_up.view().map(Message::PopUp)].into();
        } //pop-up

        if self.file_modal.visible {
            return stack![screen, self.file_modal.view().map(Message::FileModal)].into();
        } //"new file" modal

        if self.project_modal.visible {
            return stack![screen, self.project_modal.view().map(Message::ProjectModal)]
                .into();
        } //"new project" modal

        screen.into() //default
    }

    /// Updates the editing state in response to a [`Message`] input.
    pub fn update(
        &mut self,
        message: Message,
    ) -> Task<Message> {
        match message {
            Message::CachedProject(main) => {
                println!("Project {:?} cached!", self.current_dir);
                if let Some(main_path) = main {
                    println!("Main retrieved from cache, change it: {:?}", main_path);
                    return Task::done(Message::FileTree(
                        file_tree::Message::ChangeMainFile(main_path),
                    ));
                }
                Task::none()
            }
            Message::PopUp(message) => {
                match message {
                    pop_up::Message::ShowPopUp(pop_up_element) => {
                        if self.pop_up.is_none() {
                            self.pop_up = Some(pop_up_element);
                        } else {
                            println!("other pop-up..."); //todo: if there are several pop-ups in a row, put them in a queue!
                        }
                        Task::none()
                    }
                    pop_up::Message::HidePopUp => {
                        self.pop_up = None;
                        Task::none()
                    }
                    pop_up::Message::DeleteFile(id) => match self.delete_file(id) {
                        Ok(_) => Task::done(Message::PopUp(pop_up::Message::HidePopUp)),
                        Err(err) => Task::done(Message::PopUp(
                            pop_up::Message::ShowPopUp(PopUpElement::new(
                                PopUpType::Error,
                                String::from("Can't delete file!"),
                                err.to_string(),
                            )),
                        )),
                    },
                }
            }
            Message::ShowErrors(err) => {
                self.debug = Some(err);
                Task::none()
            }
            Message::HideErrors => {
                self.debug = None;
                Task::none()
            }

            Message::ApplyAutocomplete(selected, completion) => {
                self.autocompletion_ctx.completions = None;
                println!("selected {} completion: {:?}", selected, completion);

                Task::done(Message::ActionPerformed(Action::Edit(Edit::Paste(
                    completion.apply_to(&self.autocompletion_ctx),
                ))))
            }
            Message::ShowAutocomplete(pos, completions) => {
                if !completions.is_empty() {
                    self.autocompletion_ctx.pos = pos;
                    self.autocompletion_ctx.completions = Some(
                        completions
                            .into_iter()
                            .map(DisplayableCompletion::from)
                            .collect(),
                    );
                }

                Task::none()
            }
            Message::Autocomplete => {
                if let Some(current_file_id) = self.current_file_id() {
                    self.update_source(current_file_id, self.current_buffer().clone());
                    let cursor_position = self.current_buffer().content.cursor().position;
                    if let Ok(source) = self.typst.source(self.current_file_id().unwrap())
                    {
                        let index = source.line_column_to_byte(
                            cursor_position.line,
                            cursor_position.column,
                        );
                        println!("{:?}", self.typst);
                        println!(
                            "autocompletion for {:?}/len:{}",
                            source,
                            source.len_bytes()
                        );
                        println!(
                            "line: {} / shift: {} | index: {:?}",
                            cursor_position.line, cursor_position.column, index
                        );
                        if let Some(cursor_index) = index {
                            let Some((pos, completions)) =
                                autocomplete(&self.typst, &source, cursor_index)
                            else {
                                return Task::none();
                            };
                            self.autocompletion_ctx.cursor = cursor_index;
                            return Task::done(Message::ShowAutocomplete(
                                pos, completions,
                            ));
                        }
                    }
                }
                Task::none()
            }
            Message::ResizeTree(split_at) => {
                self.split_at.0 = split_at.clamp(100.0, self.split_at.1.min(500.0));
                Task::none()
            }
            Message::ResizePreview(split_at) => {
                self.split_at.1 = split_at.clamp(self.split_at.0.max(200.0), 1500.0);
                Task::none()
            }
            Message::ActionPerformed(action) => {
                let is_edit = action.is_edit();
                self.current.buffer.content.perform(action);
                if self.current.buffer.is_saved && is_edit {
                    self.current.buffer.is_saved = false;
                }
                Task::none()
            }
            Message::SvgGenerated(result) => {
                println!("async: SVG generated");
                match result {
                    Ok(svg) => Task::perform(
                        async move {
                            let mut svg_handles: Vec<Handle> = vec![];
                            for content in svg {
                                svg_handles
                                    .push(Handle::from_memory(content.into_bytes()));
                            }
                            svg_handles
                        },
                        Message::PreviewLoaded,
                    ),
                    Err(err) => match err {
                        ExportError::CompilationError(err) => {
                            Task::done(Message::ShowErrors(err))
                        }
                        _ => Task::none(),
                    },
                }
            }
            Message::PreviewLoaded(svg_handles) => {
                println!("async: preview loaded");
                self.preview.handle = Some(svg_handles);
                Task::done(Message::HideErrors)
            }
            Message::ToolBar(message) => {
                match message {
                    toolbar::Message::StartFromTemplate => {
                        let templates_path =
                            get_templates_path().unwrap_or(self.current_dir.to_owned());
                        if let Some(template) =
                            load_file_dialog(&templates_path, "Typst template", &TEMPLATE)
                        {
                            self.project_modal.require_template(template);
                            return Task::done(Message::ToolBar(
                                toolbar::Message::NewProject,
                            ));
                        }
                        Task::done(Message::PopUp(pop_up::Message::ShowPopUp(
                            PopUpElement::new(
                                PopUpType::Warning,
                                String::from("Project creation cancelled!"),
                                String::from(
                                    "We can't create your project without template.",
                                ),
                            ),
                        )))
                    }
                    toolbar::Message::ForcePreview => {
                        if let Some(id) = self.current_file_id() {
                            self.update_source(id, self.current_buffer().clone());
                        }
                        Task::perform(
                            preview_svg(self.typst.clone()),
                            Message::SvgGenerated,
                        )
                    }
                    toolbar::Message::SaveFile(update) => {
                        if let Some(id) = self.current_file_id() {
                            if update {
                                self.update_source(id, self.current_buffer().clone());
                            }
                            return Task::perform(
                                save_file_disk(
                                    id,
                                    self.current_buffer().clone(),
                                    self.current_dir.clone(),
                                ), //it should be the Source file...
                                |result| {
                                    Message::ToolBar(toolbar::Message::FileSaved(result))
                                },
                            );
                        }

                        Task::none()
                    }
                    toolbar::Message::FileSaved(result) => match result {
                        Ok(path) => {
                            println!("file saved at {:?}", path);
                            self.current.buffer.is_saved = true;
                            Task::none()
                        }
                        Err(err) => Task::done(Message::PopUp(
                            pop_up::Message::ShowPopUp(PopUpElement::new(
                                PopUpType::Error,
                                String::from("File not saved!"),
                                err.to_string(),
                            )),
                        )),
                    },
                    toolbar::Message::Upload(upload_type, import_path) => {
                        let import_path =
                            import_path.unwrap_or(self.current_dir.to_owned());
                        if let Some(path) = match upload_type {
                            UploadType::All => load_file_dialog(
                                &import_path,
                                "Typst files or assets",
                                &ALL_TYPES,
                            ),
                            UploadType::Template => load_file_dialog(
                                &import_path,
                                "Typst template",
                                &TEMPLATE,
                            ),
                        } {
                            if let Some(file_name) = path.file_name() {
                                return if !self.current_dir.join(file_name).exists() {
                                    match self.upload_file(&path) {
                                        Ok(_) => Task::done(Message::ToolBar(
                                            toolbar::Message::FileImported(Ok(path)),
                                        )),
                                        Err(err) => Task::done(Message::PopUp(
                                            pop_up::Message::ShowPopUp(
                                                PopUpElement::new(
                                                    PopUpType::Error,
                                                    String::from("Can't upload file!"),
                                                    err.to_string(),
                                                ),
                                            ),
                                        )),
                                    }
                                } else {
                                    Task::done(Message::PopUp(pop_up::Message::ShowPopUp(
                                    PopUpElement::new(
                                        PopUpType::Error,
                                        String::from("Can't upload file"),
                                        String::from("File with the same name already exists in the project.")))))
                                };
                            }
                        }
                        Task::none()
                    }
                    toolbar::Message::FileImported(result) => match result {
                        Ok(path) => {
                            println!("file imported: {:?}", path); //todo: normal pop-up
                            Task::none()
                        }
                        Err(err) => Task::done(Message::PopUp(
                            pop_up::Message::ShowPopUp(PopUpElement::new(
                                PopUpType::Error,
                                String::from("File not imported!"),
                                err.to_string(),
                            )),
                        )),
                    },
                    toolbar::Message::OpenProject(path_option, main) => {
                        let path = match path_option {
                            Some(import_path) => import_path,
                            None => {
                                let dialog_path = load_repo_dialog();
                                match dialog_path {
                                    Some(import_path) => import_path,
                                    None => return Task::none(),
                                }
                            }
                        };
                        // change current dir, reset the file tree, reset "new file" modal
                        self.current_dir = path.clone();
                        self.file_tree = FileTree::new(path.to_path_buf());
                        self.file_modal = FileModal::new(path.to_path_buf());

                        // load files in TideWorld
                        if let Ok(imported_files) = load_repo(&path, &self.current_dir) {
                            for imported_file in imported_files {
                                self.typst.add_file(imported_file);
                            }
                        }

                        Task::perform(
                            cache_project(ProjectCache::new(
                                self.current_dir.to_owned(),
                                main.to_owned(),
                            )),
                            move |_| Message::CachedProject(main.to_owned()),
                        )
                    }
                    // TODO: write the real open file
                    toolbar::Message::OpenFile => {
                        /*
                        let path = load_file_dialog("*", &["typ"]);
                        if let Some(import_path) = path {
                            // set the parent dir of the file as current dir
                            let import_path = import_path.parent().unwrap().to_path_buf();
                            self.current_dir = import_path.clone();
                            self.file_tree = Dir::new(import_path.clone());
                            // load file in TideWorld
                            if let Ok(imported_file) = load_file(&import_path) {
                                self.typst.add_file(imported_file);
                            }
                            Task::done(Message::ToolBar(toolbar::Message::FileImported(Ok(
                                import_path,
                            ))))
                        } else {
                            Task::none()
                        }
                        */
                        Task::none()
                    }
                    toolbar::Message::Export(export_type) => {
                        match export_type {
                            ExportType::PDF => {
                                let path = save_file_dialog("pdf", &["pdf"]);
                                if let Some(export_path) = path {
                                    Task::perform(
                                        export_pdf(
                                            self.typst.clone(),
                                            export_path,
                                            PdfOptions::default(),
                                        ),
                                        |result| {
                                            Message::ToolBar(
                                                toolbar::Message::ProjectExported(result),
                                            )
                                        },
                                    )
                                } else {
                                    Task::none() //abort or error
                                }
                            }
                            ExportType::SVG => {
                                let path = save_file_dialog("svg", &["svg"]);
                                if let Some(export_path) = path {
                                    Task::perform(
                                        export_svg(self.typst.clone(), export_path),
                                        |result| {
                                            Message::ToolBar(
                                                toolbar::Message::ProjectExported(result),
                                            )
                                        },
                                    )
                                } else {
                                    Task::none() //abort or error
                                }
                            }
                            ExportType::Template => {
                                let export_path = get_templates_path()
                                    .unwrap_or(self.current_dir.to_owned());
                                let file_path = self.file_tree.selected_path.to_owned();
                                if let Some(current_path) = file_path {
                                    return Task::perform(
                                        export_template(current_path, export_path),
                                        |result| {
                                            Message::ToolBar(
                                                toolbar::Message::ProjectExported(result),
                                            )
                                        },
                                    );
                                }
                                Task::done(Message::PopUp(pop_up::Message::ShowPopUp(
                                PopUpElement::new(
                                    PopUpType::Warning,
                                    String::from("No file selected!"),
                                    String::from("Please select a file to export it as template."),
                                ),
                            )))
                            }
                        }
                    }
                    toolbar::Message::AddTemplate => {
                        Task::done(Message::ToolBar(toolbar::Message::Upload(
                            UploadType::Template,
                            get_templates_path(),
                        )))
                    }
                    toolbar::Message::ProjectExported(result) => match result {
                        //TODO: Status bar
                        Ok(_path) => {
                            println!("Project exported!");
                            Task::none()
                        }
                        Err(err) => Task::done(Message::PopUp(
                            pop_up::Message::ShowPopUp(PopUpElement::new(
                                PopUpType::Error,
                                String::from("Project not exported!"),
                                err.to_string(),
                            )),
                        )),
                    },
                    toolbar::Message::Universe => {
                        open_url("https://typst.app/universe/");
                        Task::none()
                    }
                    toolbar::Message::Help => {
                        open_url("https://typst.app/docs/");
                        Task::none()
                    }
                    toolbar::Message::NewFile => {
                        self.file_modal.show();
                        Task::none()
                    }
                    toolbar::Message::NewProject => {
                        self.project_modal.show();
                        Task::none()
                    }
                    _ => Task::none(),
                }
            }
            Message::FileTree(message) => {
                match message {
                    file_tree::Message::DirClick(path) => {
                        self.file_tree.fold(&path);
                    }
                    file_tree::Message::ChangeCurrentFile(path) => {
                        if let Some(id) =
                            TideWorld::id_from_path(&path, &self.current_dir)
                        {
                            if let Some(id) = self.current_file_id() {
                                self.update_source(id, self.current_buffer().clone());
                            }
                            if let Some(buffer) = self.buffers.get(&id) {
                                self.current.set(buffer.clone(), id);
                                self.file_tree.change_selected(&path);
                            } else {
                                return match Buffer::from_path(&path) {
                                    Ok(buffer) => {
                                        self.buffers.insert(id, buffer);
                                        println!("current buffers: {:?}", self.buffers);
                                        Task::done(Message::FileTree(
                                            file_tree::Message::ChangeCurrentFile(path),
                                        ))
                                    }
                                    Err(error) => {
                                        println!("can't add buffer: {:?}", error);
                                        Task::done(Message::PopUp(pop_up::Message::ShowPopUp(
                                            PopUpElement::new(
                                                PopUpType::Warning,
                                                String::from("Can't open file"),
                                                format!("We can't open and preview this kind of file yet.\n{:?}", path)
                                            )))
                                        )
                                    }
                                };
                            }
                        }
                    }
                    file_tree::Message::ChangeMainFile(path) => {
                        match TideWorld::id_from_path(&path, &self.current_dir) {
                            Some(new_main_id) => {
                                println!("new main file: {:?}", new_main_id);
                                //self.tool_bar.main_file_text = format!("{:?}", new_main_id.vpath());
                                self.typst.change_main(new_main_id);
                                self.file_tree.change_main(&path);
                                return Task::batch([
                                    Task::perform(
                                        cache_project(ProjectCache::new(
                                            self.current_dir.to_owned(),
                                            Some(path),
                                        )),
                                        move |_| Message::CachedProject(None),
                                    ),
                                    Task::done(Message::FileTree(
                                        file_tree::Message::FileExit,
                                    )),
                                ]);
                            }
                            None => {
                                return Task::done(Message::PopUp(pop_up::Message::ShowPopUp(
                                    PopUpElement::new(
                                        PopUpType::Warning,
                                        String::from("Can't change main file"),
                                        format!(
                                            "File not found in the current project.\n{:?}",
                                            path
                                        ),
                                    ),
                                )));
                            }
                        }
                    }
                    file_tree::Message::FileExit => self.file_tree.change_clicked(None),
                    file_tree::Message::FileClick(path) => {
                        self.file_tree.change_clicked(Some(path));
                    }
                    file_tree::Message::DeleteFile(path) => {
                        if let Some(id) =
                            TideWorld::id_from_path(&path, &self.current_dir)
                        {
                            return Task::done(Message::PopUp(
                                pop_up::Message::ShowPopUp(PopUpElement::new(
                                    PopUpType::Confirm(id),
                                    "Want to delete file".to_string(),
                                    path.to_string_lossy().to_string(),
                                )),
                            ));
                        }
                        return Task::done(Message::FileTree(
                            file_tree::Message::FileExit,
                        ));
                    }
                }
                Task::none()
            }
            Message::FileModal(message) => self.file_modal.update(message),
            Message::ProjectModal(message) => {
                self.project_modal.update(message).map(Message::ToolBar)
            }
            Message::CreateFile(path) => {
                self.create_file(path);
                Task::none()
            }
        }
    }
}

fn view_errors<'a>(errors: &EcoVec<SourceDiagnostic>) -> Element<'a, Message> {
    container(column![
        row![
            horizontal_space(),
            button(text("X"))
                .on_press(Message::HideErrors)
                .style(cancel_button),
        ],
        Scrollable::new(column(errors.iter().map(|diagnostic| {
            let mut error_message = column![];
            if let Some(span_id) = diagnostic.span.id() {
                error_message = error_message
                    .push(text(span_id.vpath().as_rootless_path().to_string_lossy()));
            }
            error_message = error_message.push(text(diagnostic.message.to_string()));
            error_message = error_message.push(column(
                diagnostic
                    .hints
                    .iter()
                    .map(|hint| text(hint.to_string()).into()),
            ));
            error_message.into()
        })))
    ])
    .style(debug_container_style)
    .padding(6)
    .width(Fill)
    .height(250)
    .into()
}

/// Builds and returns the view for the status bar at the bottom of the editor.
///
/// The status bar displays:
/// - the current cursor position as line and column numbers ;
/// - the name of the currently opened file ;
/// - a flag indicating whether the file has been saved.
fn view_status_bar<'a>(
    cursor_pos: (usize, usize),
    current_file: String,
    saved: bool,
) -> Element<'a, Message> {
    const SPACING: f32 = 20.0;

    row![
        horizontal_space().width(SPACING),
        text(format! {"{}:{}", cursor_pos.0, cursor_pos.1}),
        text(current_file),
        horizontal_space().width(Length::Fill),
        text(format! {"saved: {}", saved}),
        horizontal_space().width(SPACING)
    ]
    .spacing(SPACING)
    .align_y(Alignment::Center)
    .into()
}

/// Initializes the [`TideWorld`] with a temporary, fake, main file.
fn init_world() -> TideWorld {
    let main_id = FileId::new_fake(VirtualPath::new("main.typ"));
    TideWorld::new(main_id, None)
}

/// Tracks the currently selected buffer and file.
struct Current {
    /// Current buffer.
    buffer: Buffer,
    /// Associated [`FileId`], if it exists.
    file_id: Option<FileId>,
}

impl Current {
    /// Creates a new [`Current`] from the given buffer and file ID.
    fn new(
        buffer: Buffer,
        file_id: Option<FileId>,
    ) -> Self {
        Self { buffer, file_id }
    }

    /// Returns an empty [`Current`] state with no buffer loaded.
    fn empty() -> Self {
        Self {
            buffer: Buffer::new(),
            file_id: None,
        }
    }

    /// Sets the current buffer and file ID to the provided values.
    fn set(
        &mut self,
        buffer: Buffer,
        file_id: FileId,
    ) {
        self.buffer = buffer;
        self.file_id = Some(file_id);
    }
}

/// Stores the current autocompletion state, including available completions,
/// cursor position, and completion offset.
struct AutocompletionContext {
    /// List of displayable completions.
    completions: Option<Vec<DisplayableCompletion>>,
    /// Current cursor position in the editor.
    cursor: usize,
    /// Current completion position in the editor.
    pos: usize,
}

impl AutocompletionContext {
    /// Creates a new empty [`AutocompletionContext`].
    fn new() -> Self {
        Self {
            completions: None,
            cursor: 0,
            pos: 0,
        }
    }
}

//...because Completion need to implement Display, Eq, Hash (for SelectionList)
/// A wrapper around [`Completion`] that implements display and hashing,
/// making it usable in a selection list.
#[derive(Clone, Debug)]
pub(crate) struct DisplayableCompletion {
    completion: Completion,
}

impl DisplayableCompletion {
    /// Constructs a [`DisplayableCompletion`] from a [`Completion`] instance.
    fn from(completion: Completion) -> Self {
        Self { completion }
    }

    /// Applies the completion to the current context, trimming the already typed prefix.
    ///
    /// Returns the resulting text as an [`Arc<String>`].
    //for example:
    //"#ima" - cursor is at position 4, but completion occurs at position 1
    //therefore, we should remove the first 0, 1, ..., n = cursor-pos characters of the apply/label
    //here, n = 4-1, we remove characters in range 0..(<)3 of "image(${})"
    //this leaves the sub-chain "ge(${})"
    fn apply_to(
        &self,
        ctx: &AutocompletionContext,
    ) -> Arc<String> {
        let diff = ctx.cursor - ctx.pos;
        let label = self.completion.label.to_owned();
        let apply = self.completion.apply.to_owned().unwrap_or(label);
        let complete = String::from(apply.strip_prefix(&apply[0..diff]).unwrap_or(""));
        Arc::from(complete)
    }
}

impl Display for DisplayableCompletion {
    fn fmt(
        &self,
        f: &mut Formatter<'_>,
    ) -> std::fmt::Result {
        let details = self.completion.detail.clone();
        write!(
            f,
            "({:?}) {} - {}",
            self.completion.kind,
            self.completion.label,
            details.unwrap_or(EcoString::from("no description..."))
        )
    }
}

impl PartialEq<Self> for DisplayableCompletion {
    fn eq(
        &self,
        other: &Self,
    ) -> bool {
        self.completion.label == other.completion.label
    }
}

impl Eq for DisplayableCompletion {}

impl Hash for DisplayableCompletion {
    fn hash<H: Hasher>(
        &self,
        state: &mut H,
    ) {
        self.completion.label.hash(state);
    }
}

/// Messages handled by the _Editing_ view.
#[derive(Debug, Clone)]
pub enum Message {
    /// A message emitted by the toolbar (e.g., button click or input).
    ToolBar(toolbar::Message),
    /// A text action performed inside the editor (e.g., typing or pasting).
    ActionPerformed(Action),
    /// A message emitted from the file tree component (e.g., file clicked or deleted).
    FileTree(file_tree::Message),
    /// Resizes the file tree area to the given width.
    ResizeTree(f32),
    /// Resizes the preview area to the given width.
    ResizePreview(f32),
    /// Result of an SVG export operation for the current document.
    SvgGenerated(Result<Vec<String>, ExportError>),
    /// Loaded preview images (SVG handles) to be rendered on screen.
    PreviewLoaded(Vec<Handle>),
    /// Triggers the autocompletion logic based on current cursor position.
    Autocomplete,
    /// Displays the autocompletion menu with the given suggestions.
    ///
    /// First parameter is the cursor position. Second is the list of [`Completion`]s.
    ShowAutocomplete(usize, Vec<Completion>),
    /// Applies the selected autocompletion suggestion at the specified position.
    ApplyAutocomplete(usize, DisplayableCompletion),
    /// A message emitted by the currently displayed pop-up window.
    PopUp(pop_up::Message),
    /// Indicates a cached project was loaded or changed.
    ///
    /// `None` means the main file doesn't have to be reset.
    CachedProject(Option<PathBuf>),
    /// Creates a new file in the current project.
    CreateFile(PathBuf),
    /// A message emitted by the "new file" modal.
    FileModal(modal::Message),
    /// A message emitted by the "new project" modal.
    ProjectModal(modal::Message),

    ShowErrors(EcoVec<SourceDiagnostic>),
    HideErrors,
}

#[cfg(test)]
mod test {
    use super::*;
    use typst::syntax::Source;

    const MAIN_FILE_NAME: &str = "main.typ";
    const OTHER_FILE_NAME: &str = "other.typ";
    const TEST_CONTENT: &str = "this is a test";
    const TEST_PROJECT_ROOT: &str = env!("CARGO_MANIFEST_DIR");

    fn create_editing() -> Editing {
        let path = PathBuf::from(TEST_PROJECT_ROOT);
        let config = EditorConfig::default();
        Editing::new(config, path)
    }

    fn create_file_id() -> FileId {
        FileId::new_fake(VirtualPath::new(OTHER_FILE_NAME))
    }

    fn main_file_id() -> FileId {
        FileId::new_fake(VirtualPath::new(MAIN_FILE_NAME))
    }

    fn create_buffer() -> Buffer {
        Buffer::new()
    }

    #[test]
    fn test_close_buffer() {
        let mut editing = create_editing();
        let file_id = create_file_id();
        let buffer = create_buffer();
        editing.buffers.insert(file_id, buffer);
        editing.close_buffer(file_id);
        println!("{:?}", editing.buffers);
        assert!(editing.buffers.is_empty())
    }

    // #[test]
    // fn test_delete_file() {
    //     let text = "Hello, World!";
    //     let path = "assets/testis/file.typ";
    //     let _ = fs::write(path, text);
    //     let file_id = FileId::new_fake(VirtualPath::new(path));
    //     let mut editing = create_editing();
    //     editing
    //         .typst
    //         .add_source(file_id, Source::new(file_id, text.to_string()));
    //     assert!(editing.typst.source(file_id).is_ok());
    //     let _ = editing.delete_file(file_id);
    //     assert!(editing.buffers.is_empty());
    //     assert!(editing.typst.source(file_id).is_err());
    //     assert!(fs::read(path).is_err());
    // }

    #[test]
    fn test_pop_up() {
        let pop_up_el = PopUpElement::new(
            PopUpType::Warning,
            "title".to_string(),
            "there is an error".to_string(),
        );
        let mut editing = create_editing();
        let _task = editing.update(Message::PopUp(pop_up::Message::ShowPopUp(
            pop_up_el.clone(),
        )));
        assert_eq!(editing.pop_up, Some(pop_up_el));
        let _task = editing.update(Message::PopUp(pop_up::Message::HidePopUp));
        assert!(editing.pop_up.is_none());
    }

    #[test]
    fn test_editor_action_performed() {
        let mut editing = create_editing();
        let _task =
            editing.update(Message::ActionPerformed(Action::Edit(Edit::Insert('a'))));
        assert_eq!(editing.current.buffer.content.text(), "a\n");
    }

    #[test]
    fn test_change_main_file() {
        let mut editing = create_editing();
        let file_id = create_file_id();
        editing
            .typst
            .add_source(file_id, Source::new(file_id, String::from(TEST_CONTENT)));
        let _task =
            editing.update(Message::FileTree(file_tree::Message::ChangeMainFile(
                PathBuf::from(TEST_PROJECT_ROOT).join(OTHER_FILE_NAME),
            )));

        assert_eq!(
            editing.typst.main().vpath().as_rootless_path(),
            file_id.vpath().as_rootless_path()
        );
    }

    #[test]
    fn test_modal() {
        let mut editing = create_editing();
        let _task = editing.update(Message::FileModal(modal::Message::Cancel));
        assert_eq!(editing.file_modal.file_name, String::new());
        assert!(!editing.file_modal.visible);
    }
}<|MERGE_RESOLUTION|>--- conflicted
+++ resolved
@@ -5,10 +5,7 @@
     toolbar::{self, editing_toolbar, open_url},
 };
 
-<<<<<<< HEAD
-=======
-use crate::file_manager::export::ExportType;
->>>>>>> f1bb3603
+use crate::file_manager::export::template::export_template;
 use crate::file_manager::file::{
     cache_project, get_templates_path, load_file_dialog, save_file_dialog,
     save_file_disk, ProjectCache,
@@ -25,10 +22,7 @@
     data::config::appearance::HighlighterTheme, file_manager::export::pdf::export_pdf,
 };
 use crate::{data::style::button::cancel_button, file_manager::export::ExportType};
-use crate::{
-    data::style::debug::debug_container_style,
-    file_manager::export::template::export_template,
-};
+use crate::{data::style::debug::debug_container_style, widgets::vsplit};
 use crate::{editor, file_manager::export::errors::ExportError};
 use crate::{
     editor::autocomplete::autocomplete, file_manager::file::delete_file_from_disk,
@@ -39,38 +33,22 @@
     file_manager::export::svg::{export_svg, preview_svg},
     font::EDITOR_FONT_FAMILY_NAME,
 };
-<<<<<<< HEAD
-use iced::Length::Fixed;
-=======
-use crate::{file_manager::export::template::export_template, widgets::vsplit};
-use iced::widget::text_editor::Edit;
->>>>>>> f1bb3603
 use iced::{
     advanced::svg::Handle,
     widget::{
-        column, container, horizontal_space, row, stack, svg, text,
-        text_editor::{Action, Binding, Motion},
+        button, column, container, row, space, stack, svg, text,
+        text_editor::{self, Action, Binding, Edit, Motion},
         Column, Scrollable, TextEditor,
     },
-    Element, Font,
-    Length::Fill,
-    Shrink, Task,
+    Alignment, Element, Font, Length, Task,
 };
-<<<<<<< HEAD
-use iced::{widget::text_editor::Edit, Length};
-use iced::{
-    widget::{button, center},
-    Alignment,
-};
-use iced_aw::style::selection_list::primary;
-use iced_aw::SelectionList;
-=======
->>>>>>> f1bb3603
-use std::fmt::{Display, Formatter};
-use std::hash::{Hash, Hasher};
 use std::io::{Error, ErrorKind};
 use std::sync::Arc;
 use std::{collections::HashMap, fs, path::PathBuf};
+use std::{
+    fmt::{Display, Formatter},
+    hash::{Hash, Hasher},
+};
 use typst::syntax::{FileId, VirtualPath};
 use typst::World;
 use typst::{
@@ -290,7 +268,7 @@
                 }
             })
             .wrapping(iced::widget::text::Wrapping::WordOrGlyph)
-            .height(Fill)
+            .height(Length::Fill)
             .highlight_with::<editor::highlighter::Highlighter>(
                 editor::highlighter::Settings {
                     theme: self.theme.clone(),
@@ -302,7 +280,7 @@
 
         let cursor_pos = self.current.buffer.content.cursor().position;
 
-        let (split_left, split_right) = self.split_at;
+        //let (split_left, split_right) = self.split_at;
         let (tree, _h) = self.file_tree.view();
 
         let file_tree = Scrollable::new(tree.map(Message::FileTree));
@@ -314,8 +292,7 @@
 
         let mut main_screen =
             Split::new(file_tree, edit_col, self.split_at.0, Message::ResizeTree)
-                .strategy(vsplit::Strategy::Start)
-                .direction(vsplit::Direction::Vertical);
+                .strategy(vsplit::Strategy::Start);
         // .split_at(split_left)
         // .on_resize(Message::ResizeTree); //VSplit without preview
 
@@ -326,8 +303,8 @@
             }
             let preview =
                 Scrollable::new(Column::with_children(svg_pages).spacing(15).padding(15))
-                    .width(Fill)
-                    .height(Fill);
+                    .width(Length::Fill)
+                    .height(Length::Fill);
             main_screen = Split::new(
                 main_screen,
                 preview,
@@ -918,7 +895,7 @@
 fn view_errors<'a>(errors: &EcoVec<SourceDiagnostic>) -> Element<'a, Message> {
     container(column![
         row![
-            horizontal_space(),
+            space().width(Length::Fill),
             button(text("X"))
                 .on_press(Message::HideErrors)
                 .style(cancel_button),
@@ -941,7 +918,7 @@
     ])
     .style(debug_container_style)
     .padding(6)
-    .width(Fill)
+    .width(Length::Fill)
     .height(250)
     .into()
 }
@@ -953,19 +930,19 @@
 /// - the name of the currently opened file ;
 /// - a flag indicating whether the file has been saved.
 fn view_status_bar<'a>(
-    cursor_pos: (usize, usize),
+    cursor_pos: text_editor::Position,
     current_file: String,
     saved: bool,
 ) -> Element<'a, Message> {
     const SPACING: f32 = 20.0;
 
     row![
-        horizontal_space().width(SPACING),
-        text(format! {"{}:{}", cursor_pos.0, cursor_pos.1}),
+        space().width(SPACING),
+        text(format! {"{}:{}", cursor_pos.line, cursor_pos.column}),
         text(current_file),
-        horizontal_space().width(Length::Fill),
+        space().width(Length::Fill),
         text(format! {"saved: {}", saved}),
-        horizontal_space().width(SPACING)
+        space().width(SPACING)
     ]
     .spacing(SPACING)
     .align_y(Alignment::Center)
