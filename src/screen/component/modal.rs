--- conflicted
+++ resolved
@@ -206,14 +206,9 @@
                 ],
                 text(self.warning_text.clone())
                     .size(15)
-<<<<<<< HEAD
-                    .style(modal_text_style),
-                vertical_space().height(10),
-=======
                     .style(modal_text_style)
                     .shaping(Shaping::Advanced),
                 space().height(10),
->>>>>>> f1bb3603
                 row![
                     button(text("Create").center())
                         .on_press(Message::ProjectCreate)
